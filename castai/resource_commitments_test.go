--- conflicted
+++ resolved
@@ -12,18 +12,12 @@
 	"github.com/castai/terraform-provider-castai/castai/commitments"
 )
 
-<<<<<<< HEAD
-func TestCommitments(t *testing.T) {
+func TestAccCommitments(t *testing.T) {
 	importCUDsStateStep := resource.TestStep{
 		ResourceName:            "castai_commitments.test_gcp",
 		ImportState:             true,
 		ImportStateVerify:       true,
 		ImportStateVerifyIgnore: []string{commitments.FieldGCPCUDsJSON, commitments.FieldCommitmentConfigs},
-=======
-func TestAccCommitments_GCP_BasicCUDs(t *testing.T) {
-	checkAttr := func(path, val string) resource.TestCheckFunc {
-		return resource.TestCheckResourceAttr("castai_commitments.test_gcp", path, val)
->>>>>>> bea99d96
 	}
 	importReservationsStateStep := resource.TestStep{
 		ResourceName:            "castai_commitments.test_azure",
