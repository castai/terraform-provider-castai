package castai

import (
	"context"
	"fmt"
	"log"
	"strings"
	"time"

	"github.com/google/uuid"
	"github.com/hashicorp/go-cty/cty"
	"github.com/hashicorp/terraform-plugin-sdk/v2/diag"
	"github.com/hashicorp/terraform-plugin-sdk/v2/helper/retry"
	"github.com/hashicorp/terraform-plugin-sdk/v2/helper/schema"
	"github.com/hashicorp/terraform-plugin-sdk/v2/helper/validation"
	"github.com/samber/lo"

	"github.com/castai/terraform-provider-castai/castai/sdk"
)

const (
	FieldNodeTemplateArchitectures                            = "architectures"
	FieldNodeTemplateAZs                                      = "azs"
	FieldNodeTemplateComputeOptimized                         = "compute_optimized"
	FieldNodeTemplateComputeOptimizedState                    = "compute_optimized_state"
	FieldNodeTemplateConfigurationId                          = "configuration_id"
	FieldNodeTemplateConstraints                              = "constraints"
	FieldNodeTemplateCustomInstancesEnabled                   = "custom_instances_enabled"
	FieldNodeTemplateCustomInstancesWithExtendedMemoryEnabled = "custom_instances_with_extended_memory_enabled"
	FieldNodeTemplateCustomLabels                             = "custom_labels"
	FieldNodeTemplateCustomTaints                             = "custom_taints"
	FieldNodeTemplateEnableSpotDiversity                      = "enable_spot_diversity"
	FieldNodeTemplateExclude                                  = "exclude"
	FieldNodeTemplateExcludeNames                             = "exclude_names"
	FieldNodeTemplateFallbackRestoreRateSeconds               = "fallback_restore_rate_seconds"
	FieldNodeTemplateGpu                                      = "gpu"
	FieldNodeTemplateInclude                                  = "include"
	FieldNodeTemplateIncludeNames                             = "include_names"
	FieldNodeTemplateInstanceFamilies                         = "instance_families"
	FieldNodeTemplateIsDefault                                = "is_default"
	FieldNodeTemplateIsEnabled                                = "is_enabled"
	FieldNodeTemplateIsGpuOnly                                = "is_gpu_only"
	FieldNodeTemplateManufacturers                            = "manufacturers"
	FieldNodeTemplateMaxCount                                 = "max_count"
	FieldNodeTemplateMaxCpu                                   = "max_cpu"
	FieldNodeTemplateMaxMemory                                = "max_memory"
	FieldNodeTemplateMinCount                                 = "min_count"
	FieldNodeTemplateMinCpu                                   = "min_cpu"
	FieldNodeTemplateMinMemory                                = "min_memory"
	FieldNodeTemplateName                                     = "name"
	FieldNodeTemplateOnDemand                                 = "on_demand"
	FieldNodeTemplateOs                                       = "os"
	FieldNodeTemplateRebalancingConfigMinNodes                = "rebalancing_config_min_nodes"
	FieldNodeTemplateShouldTaint                              = "should_taint"
	FieldNodeTemplateSpot                                     = "spot"
	FieldNodeTemplateSpotDiversityPriceIncreaseLimitPercent   = "spot_diversity_price_increase_limit_percent"
	FieldNodeTemplateSpotInterruptionPredictionsEnabled       = "spot_interruption_predictions_enabled"
	FieldNodeTemplateSpotInterruptionPredictionsType          = "spot_interruption_predictions_type"
	FieldNodeTemplateStorageOptimized                         = "storage_optimized"
	FieldNodeTemplateStorageOptimizedState                    = "storage_optimized_state"
	FieldNodeTemplateUseSpotFallbacks                         = "use_spot_fallbacks"
	FieldNodeTemplateCustomPriority                           = "custom_priority"
	FieldNodeTemplateDedicatedNodeAffinity                    = "dedicated_node_affinity"
	FieldNodeTemplateAzName                                   = "az_name"
	FieldNodeTemplateInstanceTypes                            = "instance_types"
	FieldNodeTemplateAffinityName                             = "affinity"
	FieldNodeTemplateAffinityKeyName                          = "key"
	FieldNodeTemplateAffinityOperatorName                     = "operator"
	FieldNodeTemplateAffinityValuesName                       = "values"
)

const (
	TaintEffectNoSchedule = "NoSchedule"
	TaintEffectNoExecute  = "NoExecute"
)

const (
	ArchAMD64 = "amd64"
	ArchARM64 = "arm64"
	OsLinux   = "linux"
	OsWindows = "windows"
)

const (
	NodeSelectorOperationIn      = "In"
	NodeSelectorOperationNotIn   = "NotIn"
	NodeSelectorOperationExists  = "Exists"
	NodeSelectorOperationDoesNot = "DoesNotExist"
	NodeSelectorOperationGt      = "Gt"
	NodeSelectorOperationLt      = "Lt"
)

func resourceNodeTemplate() *schema.Resource {
	supportedArchitectures := []string{ArchAMD64, ArchARM64}
	supportedOs := []string{OsLinux, OsWindows}
	supportedSelectorOperations := []string{NodeSelectorOperationIn, NodeSelectorOperationNotIn, NodeSelectorOperationExists, NodeSelectorOperationDoesNot, NodeSelectorOperationGt, NodeSelectorOperationLt}

	return &schema.Resource{
		CreateContext: resourceNodeTemplateCreate,
		ReadContext:   resourceNodeTemplateRead,
		DeleteContext: resourceNodeTemplateDelete,
		UpdateContext: resourceNodeTemplateUpdate,
		Importer: &schema.ResourceImporter{
			StateContext: nodeTemplateStateImporter,
		},
		Description: "CAST AI node template resource to manage node templates",

		Timeouts: &schema.ResourceTimeout{
			Create: schema.DefaultTimeout(1 * time.Minute),
			Read:   schema.DefaultTimeout(1 * time.Minute),
			Update: schema.DefaultTimeout(1 * time.Minute),
			Delete: schema.DefaultTimeout(1 * time.Minute),
		},

		Schema: map[string]*schema.Schema{
			FieldClusterId: {
				Type:             schema.TypeString,
				Optional:         true,
				ValidateDiagFunc: validation.ToDiagFunc(validation.IsUUID),
				Description:      "CAST AI cluster id.",
			},
			FieldNodeTemplateName: {
				Type:             schema.TypeString,
				Required:         true,
				ForceNew:         true,
				ValidateDiagFunc: validation.ToDiagFunc(validation.StringIsNotWhiteSpace),
				Description:      "Name of the node template.",
			},
			FieldNodeTemplateIsEnabled: {
				Type:        schema.TypeBool,
				Optional:    true,
				Computed:    true,
				Description: "Flag whether the node template is enabled and considered for autoscaling.",
			},
			FieldNodeTemplateIsDefault: {
				Type:        schema.TypeBool,
				Optional:    true,
				Default:     false,
				Description: "Flag whether the node template is default.",
			},
			FieldNodeTemplateConfigurationId: {
				Type:             schema.TypeString,
				Optional:         true,
				ValidateDiagFunc: validation.ToDiagFunc(validation.IsUUID),
				Description:      "CAST AI node configuration id to be used for node template.",
			},
			FieldNodeTemplateShouldTaint: {
				Type:        schema.TypeBool,
				Optional:    true,
				Description: "Marks whether the templated nodes will have a taint.",
			},
			FieldNodeTemplateConstraints: {
				Type:     schema.TypeList,
				MaxItems: 1,
				Optional: true,
				Elem: &schema.Resource{
					Schema: map[string]*schema.Schema{
						FieldNodeTemplateAZs: {
							Type:     schema.TypeList,
							Optional: true,
							Elem: &schema.Schema{
								Type: schema.TypeString,
							},
							Description: "The list of AZ names to consider for the node template, if empty or not set all AZs are considered.",
						},
						FieldNodeTemplateSpot: {
							Type:        schema.TypeBool,
							Default:     false,
							Optional:    true,
							Description: "Should include spot instances in the considered pool.",
						},
						FieldNodeTemplateOnDemand: {
							Type:        schema.TypeBool,
							Optional:    true,
							Computed:    true,
							Description: "Should include on-demand instances in the considered pool.",
						},
						FieldNodeTemplateUseSpotFallbacks: {
							Type:        schema.TypeBool,
							Default:     false,
							Optional:    true,
							Description: "Spot instance fallback constraint - when true, on-demand instances will be created, when spots are unavailable.",
						},
						FieldNodeTemplateFallbackRestoreRateSeconds: {
							Type:        schema.TypeInt,
							Default:     0,
							Optional:    true,
							Description: "Fallback restore rate in seconds: defines how much time should pass before spot fallback should be attempted to be restored to real spot.",
						},
						FieldNodeTemplateEnableSpotDiversity: {
							Type:        schema.TypeBool,
							Default:     false,
							Optional:    true,
							Description: "Enable/disable spot diversity policy. When enabled, autoscaler will try to balance between diverse and cost optimal instance types.",
						},
						FieldNodeTemplateSpotDiversityPriceIncreaseLimitPercent: {
							Type:        schema.TypeInt,
							Optional:    true,
							Description: "Allowed node configuration price increase when diversifying instance types. E.g. if the value is 10%, then the overall price of diversified instance types can be 10% higher than the price of the optimal configuration.",
						},
						FieldNodeTemplateSpotInterruptionPredictionsEnabled: {
							Type:        schema.TypeBool,
							Default:     false,
							Optional:    true,
							Description: "Enable/disable spot interruption predictions.",
						},
						FieldNodeTemplateSpotInterruptionPredictionsType: {
							Type:             schema.TypeString,
							Optional:         true,
							Description:      "Spot interruption predictions type. Can be either \"aws-rebalance-recommendations\" or \"interruption-predictions\".",
							ValidateDiagFunc: validation.ToDiagFunc(validation.StringInSlice([]string{"aws-rebalance-recommendations", "interruption-predictions"}, false)),
						},
						FieldNodeTemplateMinCpu: {
							Type:        schema.TypeInt,
							Optional:    true,
							Description: "Min CPU cores per node.",
						},
						FieldNodeTemplateMaxCpu: {
							Type:        schema.TypeInt,
							Optional:    true,
							Description: "Max CPU cores per node.",
						},
						FieldNodeTemplateMinMemory: {
							Type:        schema.TypeInt,
							Optional:    true,
							Description: "Min Memory (Mib) per node.",
						},
						FieldNodeTemplateMaxMemory: {
							Type:        schema.TypeInt,
							Optional:    true,
							Description: "Max Memory (Mib) per node.",
						},
						FieldNodeTemplateStorageOptimized: {
							Type:        schema.TypeBool,
							Optional:    true,
							Default:     false,
<<<<<<< HEAD
							Description: "Storage optimized instance constraint (deprecated).",
							ValidateDiagFunc: func(i interface{}, path cty.Path) diag.Diagnostics {
								return diag.Diagnostics{
									{
										Severity:      diag.Error,
										Summary:       "Deprecated field `storage_optimized`",
										Detail:        "Please use `storage_optimized_state` instead. See: https://github.com/castai/terraform-provider-castai#migrating-from-6xx-to-7xx",
										AttributePath: path,
									},
								}
							},
						},
						FieldNodeTemplateStorageOptimizedState: {
							Type:             schema.TypeString,
							Optional:         true,
							Default:          "",
							Description:      "Storage optimized instance constraint - will only pick storage optimized nodes if enabled and won't pick if disabled. Empty value will have no effect. Supported values: `enabled`, `disabled` or empty string.",
							ValidateDiagFunc: validation.ToDiagFunc(validation.StringInSlice([]string{"", Enabled, Disabled}, false)),
=======
							Description: "Storage optimized instance constraint - will only pick storage optimized nodes if true",
							Deprecated:  "Storage optimized constraint is deprecated and will be replaced by a new argument in the next major release.",
>>>>>>> b40b68ce
						},
						FieldNodeTemplateIsGpuOnly: {
							Type:        schema.TypeBool,
							Optional:    true,
							Default:     false,
							Description: "GPU instance constraint - will only pick nodes with GPU if true",
						},
						FieldNodeTemplateComputeOptimized: {
							Type:        schema.TypeBool,
							Optional:    true,
							Default:     false,
<<<<<<< HEAD
							Description: "Compute optimized instance constraint (deprecated).",
							ValidateDiagFunc: func(i interface{}, path cty.Path) diag.Diagnostics {
								return diag.Diagnostics{
									{
										Severity:      diag.Error,
										Summary:       "Deprecated field `compute_optimized`",
										Detail:        "Please use `compute_optimized_state` instead. See: https://github.com/castai/terraform-provider-castai#migrating-from-6xx-to-7xx",
										AttributePath: path,
									},
								}
							},
						},
						FieldNodeTemplateComputeOptimizedState: {
							Type:             schema.TypeString,
							Optional:         true,
							Default:          "",
							Description:      "Will only include compute optimized nodes when enabled and exclude compute optimized nodes when disabled. Empty value won't have effect on instances filter. Supported values: `enabled`, `disabled` or empty string.",
							ValidateDiagFunc: validation.ToDiagFunc(validation.StringInSlice([]string{"", Enabled, Disabled}, false)),
=======
							Description: "Compute optimized instance constraint - will only pick compute optimized nodes if true.",
							Deprecated:  "Compute optimized constraint is deprecated and will be replaced by a new argument in the next major release.",
>>>>>>> b40b68ce
						},
						FieldNodeTemplateInstanceFamilies: {
							Type:     schema.TypeList,
							MaxItems: 1,
							Optional: true,
							Elem: &schema.Resource{
								Schema: map[string]*schema.Schema{
									FieldNodeTemplateInclude: {
										Type:     schema.TypeList,
										Optional: true,
										Elem: &schema.Schema{
											Type: schema.TypeString,
										},
										Description: "Instance families to exclude when filtering (includes all other families).",
									},
									FieldNodeTemplateExclude: {
										Type:     schema.TypeList,
										Optional: true,
										Elem: &schema.Schema{
											Type: schema.TypeString,
										},
										Description: "Instance families to include when filtering (excludes all other families).",
									},
								},
							},
						},
						FieldNodeTemplateGpu: {
							Type:     schema.TypeList,
							MaxItems: 1,
							Optional: true,
							Elem: &schema.Resource{
								Schema: map[string]*schema.Schema{
									FieldNodeTemplateManufacturers: {
										Type:     schema.TypeList,
										Optional: true,
										Elem: &schema.Schema{
											Type: schema.TypeString,
										},
										Description: "Manufacturers of the gpus to select - NVIDIA, AMD.",
									},
									FieldNodeTemplateIncludeNames: {
										Type:     schema.TypeList,
										Optional: true,
										Elem: &schema.Schema{
											Type: schema.TypeString,
										},
										Description: "Instance families to include when filtering (excludes all other families).",
									},
									FieldNodeTemplateExcludeNames: {
										Type:     schema.TypeList,
										Optional: true,
										Elem: &schema.Schema{
											Type: schema.TypeString,
										},
										Description: "Names of the GPUs to exclude.",
									},
									FieldNodeTemplateMinCount: {
										Type:        schema.TypeInt,
										Optional:    true,
										Description: "Min GPU count for the instance type to have.",
									},
									FieldNodeTemplateMaxCount: {
										Type:        schema.TypeInt,
										Optional:    true,
										Description: "Max GPU count for the instance type to have.",
									},
								},
							},
						},
						FieldNodeTemplateArchitectures: {
							Type:     schema.TypeList,
							MaxItems: 2,
							MinItems: 1,
							Optional: true,
							Computed: true,
							Elem: &schema.Schema{
								Type:             schema.TypeString,
								ValidateDiagFunc: validation.ToDiagFunc(validation.StringInSlice(supportedArchitectures, false)),
							},
							DefaultFunc: func() (interface{}, error) {
								return []string{ArchAMD64}, nil
							},
							Description: fmt.Sprintf("List of acceptable instance CPU architectures, the default is %s. Allowed values: %s.", ArchAMD64, strings.Join(supportedArchitectures, ", ")),
						},
						FieldNodeTemplateOs: {
							Type:     schema.TypeList,
							MaxItems: 2,
							MinItems: 1,
							Optional: true,
							Computed: true,
							Elem: &schema.Schema{
								Type:             schema.TypeString,
								ValidateDiagFunc: validation.ToDiagFunc(validation.StringInSlice(supportedOs, false)),
							},
							DefaultFunc: func() (interface{}, error) {
								return []string{OsLinux}, nil
							},
							Description: fmt.Sprintf("List of acceptable instance Operating Systems, the default is %s. Allowed values: %s.", OsLinux, strings.Join(supportedOs, ", ")),
						},
						FieldNodeTemplateCustomPriority: {
							Type:     schema.TypeList,
							Optional: true,
							Elem: &schema.Resource{
								Schema: map[string]*schema.Schema{
									FieldNodeTemplateInstanceFamilies: {
										Type:     schema.TypeList,
										Optional: true,
										Elem: &schema.Schema{
											Type: schema.TypeString,
										},
										Description: "Instance families to prioritize in this tier.",
									},
									FieldNodeTemplateSpot: {
										Type:        schema.TypeBool,
										Optional:    true,
										Default:     false,
										Description: "If true, this tier will apply to spot instances.",
									},
									FieldNodeTemplateOnDemand: {
										Type:        schema.TypeBool,
										Optional:    true,
										Default:     false,
										Description: "If true, this tier will apply to on-demand instances.",
									},
								},
							},
						},
						FieldNodeTemplateDedicatedNodeAffinity: {
							Type:        schema.TypeList,
							Optional:    true,
							Description: "Dedicated node affinity - creates preference for instances to be created on sole tenancy or dedicated nodes. This\n feature is only available for GCP clusters and sole tenancy nodes with local\n SSDs or GPUs are not supported. If the sole tenancy or dedicated nodes don't have capacity for selected instance\n type, the Autoscaler will fall back to multi-tenant instance types available for this Node Template.\n Other instance constraints are applied when the Autoscaler picks available instance types that can be created on\n the sole tenancy or dedicated node (example: setting min CPU to 16).",
							Elem: &schema.Resource{
								Schema: map[string]*schema.Schema{
									FieldNodeTemplateInstanceTypes: {
										Type:     schema.TypeList,
										Required: true,
										Elem: &schema.Schema{
											Type: schema.TypeString,
										},
										Description: "Instance/node types in this node group.",
									},
									FieldNodeTemplateAzName: {
										Required:    true,
										Type:        schema.TypeString,
										Description: "Availability zone name.",
									},
									FieldNodeTemplateName: {
										Required:    true,
										Type:        schema.TypeString,
										Description: "Name of node group.",
									},
									FieldNodeTemplateAffinityName: {
										Optional: true,
										Type:     schema.TypeList,
										Elem: &schema.Resource{
											Schema: map[string]*schema.Schema{
												FieldNodeTemplateAffinityKeyName: {
													Required:    true,
													Type:        schema.TypeString,
													Description: "Key of the node affinity selector.",
												},
												FieldNodeTemplateAffinityOperatorName: {
													Required:         true,
													Type:             schema.TypeString,
													ValidateDiagFunc: validation.ToDiagFunc(validation.StringInSlice(supportedSelectorOperations, false)),
													Description:      fmt.Sprintf("Operator of the node affinity selector. Allowed values: %s.", strings.Join(supportedSelectorOperations, ", ")),
												},
												FieldNodeTemplateAffinityValuesName: {
													Required: true,
													Type:     schema.TypeList,
													Elem: &schema.Schema{
														Type: schema.TypeString,
													},
													Description: "Values of the node affinity selector.",
												},
											},
										},
									},
								},
							},
						},
					},
				},
			},
			FieldNodeTemplateCustomLabels: {
				Type:     schema.TypeMap,
				Optional: true,
				Elem: &schema.Schema{
					Type: schema.TypeString,
				},
				Description: "Custom labels to be added to nodes created from this template.",
			},
			FieldNodeTemplateCustomTaints: {
				Type:     schema.TypeList,
				Optional: true,
				Elem: &schema.Resource{
					Schema: map[string]*schema.Schema{
						FieldKey: {
							Required:         true,
							Type:             schema.TypeString,
							ValidateDiagFunc: validation.ToDiagFunc(validation.StringIsNotWhiteSpace),
							Description:      "Key of a taint to be added to nodes created from this template.",
						},
						FieldValue: {
							Optional:    true,
							Type:        schema.TypeString,
							Description: "Value of a taint to be added to nodes created from this template.",
						},
						FieldEffect: {
							Optional: true,
							Type:     schema.TypeString,
							Default:  TaintEffectNoSchedule,
							ValidateDiagFunc: validation.ToDiagFunc(
								validation.StringInSlice([]string{TaintEffectNoSchedule, TaintEffectNoExecute}, false),
							),
							Description: fmt.Sprintf("Effect of a taint to be added to nodes created from this template, the default is %s. Allowed values: %s.", TaintEffectNoSchedule, strings.Join([]string{TaintEffectNoSchedule, TaintEffectNoExecute}, ", ")),
						},
					},
				},
				Description: "Custom taints to be added to the nodes created from this template. " +
					"`shouldTaint` has to be `true` in order to create/update the node template with custom taints. " +
					"If `shouldTaint` is `true`, but no custom taints are provided, the nodes will be tainted with the default node template taint.",
			},
			FieldNodeTemplateRebalancingConfigMinNodes: {
				Type:             schema.TypeInt,
				Optional:         true,
				Default:          0,
				ValidateDiagFunc: validation.ToDiagFunc(validation.IntAtLeast(0)),
				Description:      "Minimum nodes that will be kept when rebalancing nodes using this node template.",
			},
			FieldNodeTemplateCustomInstancesEnabled: {
				Type:     schema.TypeBool,
				Optional: true,
				Default:  false,
				Description: "Marks whether custom instances should be used when deciding which parts of inventory are available. " +
					"Custom instances are only supported in GCP.",
			},
			FieldNodeTemplateCustomInstancesWithExtendedMemoryEnabled: {
				Type:     schema.TypeBool,
				Optional: true,
				Default:  false,
				Description: "Marks whether custom instances with extended memory should be used when deciding which parts of inventory are available. " +
					"Custom instances are only supported in GCP.",
			},
		},
	}
}

func resourceNodeTemplateRead(ctx context.Context, d *schema.ResourceData, meta any) diag.Diagnostics {
	log.Printf("[INFO] List Node Templates get call start")
	defer log.Printf("[INFO] List Node Templates get call end")

	clusterID := getClusterId(d)
	if clusterID == "" {
		log.Print("[INFO] ClusterId is missing. Will skip operation.")
		return nil
	}

	nodeTemplate, err := getNodeTemplateByName(ctx, d, meta, clusterID)
	if err != nil {
		return diag.FromErr(err)
	}
	if !d.IsNewResource() && nodeTemplate == nil {
		log.Printf("[WARN] Node template (%s) not found, removing from state", d.Id())
		d.SetId("")
		return nil
	}
	if err := d.Set(FieldNodeTemplateName, nodeTemplate.Name); err != nil {
		return diag.FromErr(fmt.Errorf("setting name: %w", err))
	}
	if err := d.Set(FieldNodeTemplateIsEnabled, nodeTemplate.IsEnabled); err != nil {
		return diag.FromErr(fmt.Errorf("setting is enabled: %w", err))
	}
	if err := d.Set(FieldNodeTemplateIsDefault, nodeTemplate.IsDefault); err != nil {
		return diag.FromErr(fmt.Errorf("setting is default: %w", err))
	}
	if err := d.Set(FieldNodeTemplateConfigurationId, nodeTemplate.ConfigurationId); err != nil {
		return diag.FromErr(fmt.Errorf("setting configuration id: %w", err))
	}
	if err := d.Set(FieldNodeTemplateShouldTaint, nodeTemplate.ShouldTaint); err != nil {
		return diag.FromErr(fmt.Errorf("setting should taint: %w", err))
	}
	if nodeTemplate.RebalancingConfig != nil {
		if err := d.Set(FieldNodeTemplateRebalancingConfigMinNodes, nodeTemplate.RebalancingConfig.MinNodes); err != nil {
			return diag.FromErr(fmt.Errorf("setting configuration id: %w", err))
		}
	}
	if nodeTemplate.Constraints != nil {
		constraints, err := flattenConstraints(nodeTemplate.Constraints)
		if err != nil {
			return diag.FromErr(fmt.Errorf("flattening constraints: %w", err))
		}

		if err := d.Set(FieldNodeTemplateConstraints, constraints); err != nil {
			return diag.FromErr(fmt.Errorf("setting constraints: %w", err))
		}
	}
	if err := d.Set(FieldNodeTemplateCustomLabels, nodeTemplate.CustomLabels.AdditionalProperties); err != nil {
		return diag.FromErr(fmt.Errorf("setting custom labels: %w", err))
	}
	if err := d.Set(FieldNodeTemplateCustomTaints, flattenCustomTaints(nodeTemplate.CustomTaints)); err != nil {
		return diag.FromErr(fmt.Errorf("setting custom taints: %w", err))
	}
	if err := d.Set(FieldNodeTemplateCustomInstancesEnabled, lo.FromPtrOr(nodeTemplate.CustomInstancesEnabled, false)); err != nil {
		return diag.FromErr(fmt.Errorf("setting custom instances enabled: %w", err))
	}
	if err := d.Set(FieldNodeTemplateCustomInstancesWithExtendedMemoryEnabled, lo.FromPtrOr(nodeTemplate.CustomInstancesWithExtendedMemoryEnabled, false)); err != nil {
		return diag.FromErr(fmt.Errorf("setting custom instances with extended memory enabled: %w", err))
	}

	return nil
}

func flattenConstraints(c *sdk.NodetemplatesV1TemplateConstraints) ([]map[string]any, error) {
	if c == nil {
		return nil, nil
	}

	out := make(map[string]any)
	if c.Gpu != nil {
		out[FieldNodeTemplateGpu] = flattenGpu(c.Gpu)
	}
	if c.CustomPriority != nil && len(*c.CustomPriority) > 0 {
		out[FieldNodeTemplateCustomPriority] = flattenCustomPriority(*c.CustomPriority)
	}
	if c.DedicatedNodeAffinity != nil && len(*c.DedicatedNodeAffinity) > 0 {
		out[FieldNodeTemplateDedicatedNodeAffinity] = flattenNodeAffinity(*c.DedicatedNodeAffinity)
	}
	if c.InstanceFamilies != nil {
		out[FieldNodeTemplateInstanceFamilies] = flattenInstanceFamilies(c.InstanceFamilies)
	}
	if c.ComputeOptimized != nil {
		if lo.FromPtr(c.ComputeOptimized) {
			out[FieldNodeTemplateComputeOptimizedState] = Enabled
		} else {
			out[FieldNodeTemplateComputeOptimizedState] = Disabled
		}
	}
	if c.StorageOptimized != nil {
		if lo.FromPtr(c.StorageOptimized) {
			out[FieldNodeTemplateStorageOptimizedState] = Enabled
		} else {
			out[FieldNodeTemplateStorageOptimizedState] = Disabled
		}
	}
	if c.Spot != nil {
		out[FieldNodeTemplateSpot] = c.Spot
	}
	if c.OnDemand != nil {
		out[FieldNodeTemplateOnDemand] = c.OnDemand
	}
	if c.IsGpuOnly != nil {
		out[FieldNodeTemplateIsGpuOnly] = c.IsGpuOnly
	}
	if c.UseSpotFallbacks != nil {
		out[FieldNodeTemplateUseSpotFallbacks] = c.UseSpotFallbacks
	}
	if c.FallbackRestoreRateSeconds != nil {
		out[FieldNodeTemplateFallbackRestoreRateSeconds] = c.FallbackRestoreRateSeconds
	}
	if c.EnableSpotDiversity != nil {
		out[FieldNodeTemplateEnableSpotDiversity] = c.EnableSpotDiversity
	}
	if c.SpotDiversityPriceIncreaseLimitPercent != nil {
		out[FieldNodeTemplateSpotDiversityPriceIncreaseLimitPercent] = c.SpotDiversityPriceIncreaseLimitPercent
	}
	if c.SpotInterruptionPredictionsEnabled != nil {
		out[FieldNodeTemplateSpotInterruptionPredictionsEnabled] = c.SpotInterruptionPredictionsEnabled
	}
	if c.SpotInterruptionPredictionsType != nil {
		out[FieldNodeTemplateSpotInterruptionPredictionsType] = c.SpotInterruptionPredictionsType
	}
	if c.MinMemory != nil {
		out[FieldNodeTemplateMinMemory] = c.MinMemory
	}
	if c.MaxMemory != nil {
		out[FieldNodeTemplateMaxMemory] = c.MaxMemory
	}
	if c.MinCpu != nil {
		out[FieldNodeTemplateMinCpu] = c.MinCpu
	}
	if c.MaxCpu != nil {
		out[FieldNodeTemplateMaxCpu] = c.MaxCpu
	}
	if c.Architectures != nil {
		out[FieldNodeTemplateArchitectures] = lo.FromPtr(c.Architectures)
	}
	if c.Os != nil {
		out[FieldNodeTemplateOs] = lo.FromPtr(c.Os)
	}
	if c.Azs != nil {
		out[FieldNodeTemplateAZs] = lo.FromPtr(c.Azs)
	}
	return []map[string]any{out}, nil
}

func flattenInstanceFamilies(families *sdk.NodetemplatesV1TemplateConstraintsInstanceFamilyConstraints) []map[string][]string {
	if families == nil {
		return nil
	}
	out := map[string][]string{}
	if families.Exclude != nil {
		out[FieldNodeTemplateExclude] = lo.FromPtr(families.Exclude)
	}
	if families.Include != nil {
		out[FieldNodeTemplateInclude] = lo.FromPtr(families.Include)
	}
	return []map[string][]string{out}
}

func flattenGpu(gpu *sdk.NodetemplatesV1TemplateConstraintsGPUConstraints) []map[string]any {
	if gpu == nil {
		return nil
	}
	out := map[string]any{}
	if gpu.ExcludeNames != nil {
		out[FieldNodeTemplateExcludeNames] = gpu.ExcludeNames
	}
	if gpu.IncludeNames != nil {
		out[FieldNodeTemplateIncludeNames] = gpu.IncludeNames
	}
	if gpu.Manufacturers != nil {
		out[FieldNodeTemplateManufacturers] = gpu.Manufacturers
	}
	if gpu.MinCount != nil {
		out[FieldNodeTemplateMinCount] = gpu.MinCount
	}
	if gpu.MaxCount != nil {
		out[FieldNodeTemplateMaxCount] = gpu.MaxCount
	}
	return []map[string]any{out}
}

func flattenCustomPriority(priorities []sdk.NodetemplatesV1TemplateConstraintsCustomPriority) any {
	return lo.Map(priorities, func(item sdk.NodetemplatesV1TemplateConstraintsCustomPriority, index int) map[string]any {
		result := map[string]any{}
		if item.Families != nil {
			result[FieldNodeTemplateInstanceFamilies] = *item.Families
		}

		result[FieldNodeTemplateSpot] = lo.FromPtr(item.Spot)
		result[FieldNodeTemplateOnDemand] = lo.FromPtr(item.OnDemand)
		return result
	})
}

func flattenNodeAffinity(affinities []sdk.NodetemplatesV1TemplateConstraintsDedicatedNodeAffinity) any {
	return lo.Map(affinities, func(item sdk.NodetemplatesV1TemplateConstraintsDedicatedNodeAffinity, index int) map[string]any {
		result := map[string]any{}
		if item.InstanceTypes != nil {
			result[FieldNodeTemplateInstanceTypes] = *item.InstanceTypes
		}

		result[FieldNodeTemplateName] = lo.FromPtr(item.Name)
		result[FieldNodeTemplateAzName] = lo.FromPtr(item.AzName)

		if item.Affinity != nil && len(*item.Affinity) > 0 {
			result[FieldNodeTemplateAffinityName] = lo.Map(*item.Affinity, func(affinity sdk.K8sSelectorV1KubernetesNodeAffinity, index int) map[string]any {
				return map[string]any{
					FieldNodeTemplateAffinityKeyName:      affinity.Key,
					FieldNodeTemplateAffinityOperatorName: affinity.Operator,
					FieldNodeTemplateAffinityValuesName:   affinity.Values,
				}
			})
		}

		return result
	})
}

func resourceNodeTemplateDelete(ctx context.Context, d *schema.ResourceData, meta any) diag.Diagnostics {
	client := meta.(*ProviderConfig).api
	clusterID := d.Get(FieldClusterID).(string)
	name := d.Get(FieldNodeTemplateName).(string)

	if isDefault, ok := d.Get(FieldNodeTemplateIsDefault).(bool); ok && isDefault {
		return diag.Diagnostics{
			{
				Severity: diag.Warning,
				Summary:  fmt.Sprintf("Skipping delete of \"%s\" node template", name),
				Detail: "Default node templates cannot be deleted from CAST.ai. If you want to autoscaler to stop " +
					"considering this node template, you can disable it (either from UI or by setting `is_enabled` " +
					"flag to false).",
			},
		}
	}

	resp, err := client.NodeTemplatesAPIDeleteNodeTemplateWithResponse(ctx, clusterID, name)
	if checkErr := sdk.CheckOKResponse(resp, err); checkErr != nil {
		return diag.FromErr(checkErr)
	}

	return nil
}

func resourceNodeTemplateUpdate(ctx context.Context, d *schema.ResourceData, meta any) diag.Diagnostics {
	return updateNodeTemplate(ctx, d, meta, false)
}

func updateNodeTemplate(ctx context.Context, d *schema.ResourceData, meta any, skipChangeCheck bool) diag.Diagnostics {
	if !skipChangeCheck && !d.HasChanges(
		FieldNodeTemplateName,
		FieldNodeTemplateShouldTaint,
		FieldNodeTemplateConfigurationId,
		FieldNodeTemplateRebalancingConfigMinNodes,
		FieldNodeTemplateCustomLabels,
		FieldNodeTemplateCustomTaints,
		FieldNodeTemplateCustomInstancesEnabled,
		FieldNodeTemplateCustomInstancesWithExtendedMemoryEnabled,
		FieldNodeTemplateConstraints,
		FieldNodeTemplateIsEnabled,
	) {
		log.Printf("[INFO] Nothing to update in node template")
		return nil
	}

	client := meta.(*ProviderConfig).api
	clusterID := d.Get(FieldClusterID).(string)
	name := d.Get(FieldNodeTemplateName).(string)

	req := sdk.NodeTemplatesAPIUpdateNodeTemplateJSONRequestBody{}
	if v, _ := d.GetOk(FieldNodeTemplateIsDefault); v != nil {
		req.IsDefault = toPtr(v.(bool))
	}

	if v, _ := d.GetOk(FieldNodeTemplateIsEnabled); v != nil {
		req.IsEnabled = toPtr(v.(bool))
	}

	if v, ok := d.GetOk(FieldNodeTemplateConfigurationId); ok {
		req.ConfigurationId = toPtr(v.(string))
	}

	if req.CustomLabel == nil {
		if v, ok := d.Get(FieldNodeTemplateCustomLabels).(map[string]any); ok && len(v) > 0 {
			customLabels := map[string]string{}

			for k, v := range v {
				customLabels[k] = v.(string)
			}

			req.CustomLabels = &sdk.NodetemplatesV1UpdateNodeTemplate_CustomLabels{AdditionalProperties: customLabels}
		}
	}

	if v, _ := d.GetOk(FieldNodeTemplateShouldTaint); v != nil {
		req.ShouldTaint = toPtr(v.(bool))
	}

	if v, ok := d.Get(FieldNodeTemplateCustomTaints).([]any); ok && len(v) > 0 {
		ts := []map[string]any{}
		for _, val := range v {
			ts = append(ts, val.(map[string]any))
		}

		req.CustomTaints = toCustomTaintsWithOptionalEffect(ts)
	}

	if !(*req.ShouldTaint) && req.CustomTaints != nil && len(*req.CustomTaints) > 0 {
		return diag.FromErr(fmt.Errorf("shouldTaint must be true for the node template to get updated with custom taints"))
	}

	if v, _ := d.GetOk(FieldNodeTemplateRebalancingConfigMinNodes); v != nil {
		req.RebalancingConfig = &sdk.NodetemplatesV1RebalancingConfiguration{
			MinNodes: toPtr(int32(v.(int))),
		}
	}

	if v, ok := d.Get(FieldNodeTemplateConstraints).([]any); ok && len(v) > 0 {
		req.Constraints = toTemplateConstraints(v[0].(map[string]any))
	}

	if v, _ := d.GetOk(FieldNodeTemplateCustomInstancesEnabled); v != nil {
		req.CustomInstancesEnabled = lo.ToPtr(v.(bool))
	}

	if v, _ := d.GetOk(FieldNodeTemplateCustomInstancesWithExtendedMemoryEnabled); v != nil {
		req.CustomInstancesWithExtendedMemoryEnabled = lo.ToPtr(v.(bool))
	}

	resp, err := client.NodeTemplatesAPIUpdateNodeTemplateWithResponse(ctx, clusterID, name, req)
	if checkErr := sdk.CheckOKResponse(resp, err); checkErr != nil {
		return diag.FromErr(checkErr)
	}

	return resourceNodeTemplateRead(ctx, d, meta)
}

func resourceNodeTemplateCreate(ctx context.Context, d *schema.ResourceData, meta any) diag.Diagnostics {
	log.Printf("[INFO] Create Node Template post call start")
	defer log.Printf("[INFO] Create Node Template post call end")
	client := meta.(*ProviderConfig).api
	clusterID := d.Get(FieldClusterID).(string)

	// default node template is created by default in the background, therefore we need to use PUT instead of POST
	if d.Get(FieldNodeTemplateIsDefault).(bool) {
		return updateDefaultNodeTemplate(ctx, d, meta)
	}

	req := sdk.NodeTemplatesAPICreateNodeTemplateJSONRequestBody{
		Name:            lo.ToPtr(d.Get(FieldNodeTemplateName).(string)),
		IsDefault:       lo.ToPtr(d.Get(FieldNodeTemplateIsDefault).(bool)),
		ConfigurationId: lo.ToPtr(d.Get(FieldNodeTemplateConfigurationId).(string)),
		ShouldTaint:     lo.ToPtr(d.Get(FieldNodeTemplateShouldTaint).(bool)),
	}

	if v, ok := d.GetOk(FieldNodeTemplateIsEnabled); ok {
		req.IsEnabled = lo.ToPtr(v.(bool))
	}

	if v, ok := d.Get(FieldNodeTemplateRebalancingConfigMinNodes).(int32); ok {
		req.RebalancingConfig = &sdk.NodetemplatesV1RebalancingConfiguration{
			MinNodes: lo.ToPtr(v),
		}
	}

	if v, ok := d.Get(FieldNodeTemplateCustomLabels).(map[string]any); ok && len(v) > 0 {
		customLabels := map[string]string{}

		for k, v := range v {
			customLabels[k] = v.(string)
		}

		req.CustomLabels = &sdk.NodetemplatesV1NewNodeTemplate_CustomLabels{AdditionalProperties: customLabels}
	}

	if v, ok := d.Get(FieldNodeTemplateCustomTaints).([]any); ok && len(v) > 0 {
		ts := []map[string]any{}
		for _, val := range v {
			ts = append(ts, val.(map[string]any))
		}

		req.CustomTaints = toCustomTaintsWithOptionalEffect(ts)
	}

	if !(*req.ShouldTaint) && req.CustomTaints != nil && len(*req.CustomTaints) > 0 {
		return diag.FromErr(fmt.Errorf("shouldTaint must be true for the node template to get created with custom taints"))
	}

	if v, ok := d.Get(FieldNodeTemplateConstraints).([]any); ok && len(v) > 0 {
		req.Constraints = toTemplateConstraints(v[0].(map[string]any))
	}

	if v, _ := d.GetOk(FieldNodeTemplateCustomInstancesEnabled); v != nil {
		req.CustomInstancesEnabled = lo.ToPtr(v.(bool))
	}

	resp, err := client.NodeTemplatesAPICreateNodeTemplateWithResponse(ctx, clusterID, req)
	if checkErr := sdk.CheckOKResponse(resp, err); checkErr != nil {
		return diag.FromErr(checkErr)
	}

	d.SetId(lo.FromPtr(resp.JSON200.Name))

	return resourceNodeTemplateRead(ctx, d, meta)
}

func updateDefaultNodeTemplate(ctx context.Context, d *schema.ResourceData, meta any) diag.Diagnostics {
	d.SetId(d.Get(FieldNodeTemplateName).(string))
	// make timeout 5 seconds less than the creation timeout
	timeout := d.Timeout(schema.TimeoutCreate) - 5*time.Second
	// handle situation when default node template is not created yet by autoscaler policy
	if err := retry.RetryContext(ctx, timeout, func() *retry.RetryError {
		diagnostics := updateNodeTemplate(ctx, d, meta, true)

		for _, d := range diagnostics {
			if d.Severity == diag.Error {
				if strings.Contains(d.Summary, "node template not found") {
					return retry.RetryableError(fmt.Errorf(d.Summary))
				}
				return retry.NonRetryableError(fmt.Errorf(d.Summary))
			}
		}
		return nil
	}); err != nil {
		return diag.FromErr(err)
	}
	return nil
}

func getNodeTemplateByName(ctx context.Context, data *schema.ResourceData, meta any, clusterID string) (*sdk.NodetemplatesV1NodeTemplate, error) {
	client := meta.(*ProviderConfig).api
	nodeTemplateName := data.Id()

	log.Printf("[INFO] Getting current node templates")
	resp, err := client.NodeTemplatesAPIListNodeTemplatesWithResponse(ctx, clusterID, &sdk.NodeTemplatesAPIListNodeTemplatesParams{IncludeDefault: lo.ToPtr(true)})
	notFound := fmt.Errorf("node templates for cluster %q not found at CAST AI", clusterID)
	if err != nil {
		return nil, err
	}

	templates := resp.JSON200

	if templates == nil {
		return nil, notFound
	}

	if err != nil {
		log.Printf("[WARN] Getting current node template: %v", err)
		return nil, fmt.Errorf("failed to get current node template from API: %v", err)
	}

	t, ok := lo.Find[sdk.NodetemplatesV1NodeTemplateListItem](lo.FromPtr(templates.Items), func(t sdk.NodetemplatesV1NodeTemplateListItem) bool {
		return lo.FromPtr(t.Template.Name) == nodeTemplateName
	})

	if !ok {
		return nil, fmt.Errorf("failed to find node template with name: %v", nodeTemplateName)
	}

	if err != nil {
		log.Printf("[WARN] Failed merging node template changes: %v", err)
		return nil, fmt.Errorf("failed to merge node template changes: %v", err)
	}

	return t.Template, nil
}

func nodeTemplateStateImporter(ctx context.Context, d *schema.ResourceData, meta any) ([]*schema.ResourceData, error) {
	ids := strings.Split(d.Id(), "/")
	if len(ids) != 2 || ids[0] == "" || ids[1] == "" {
		return nil, fmt.Errorf("expected import id with format: <cluster_id>/<node_template name or id>, got: %q", d.Id())
	}

	clusterID, id := ids[0], ids[1]
	if err := d.Set(FieldClusterID, clusterID); err != nil {
		return nil, fmt.Errorf("setting cluster id: %w", err)
	}
	d.SetId(id)

	// Return if node config ID provided.
	if _, err := uuid.Parse(id); err == nil {
		return []*schema.ResourceData{d}, nil
	}

	// Find node templates
	client := meta.(*ProviderConfig).api
	resp, err := client.NodeTemplatesAPIListNodeTemplatesWithResponse(ctx, clusterID, &sdk.NodeTemplatesAPIListNodeTemplatesParams{IncludeDefault: lo.ToPtr(true)})
	if err != nil {
		return nil, err
	}

	if resp.JSON200 != nil {
		for _, cfg := range *resp.JSON200.Items {
			name := toString(cfg.Template.Name)
			if name == id {
				d.SetId(name)
				return []*schema.ResourceData{d}, nil
			}
		}
	}

	return nil, fmt.Errorf("failed to find node template with the following name: %v", id)
}

func toCustomTaintsWithOptionalEffect(objs []map[string]any) *[]sdk.NodetemplatesV1TaintWithOptionalEffect {
	if len(objs) == 0 {
		return nil
	}

	out := &[]sdk.NodetemplatesV1TaintWithOptionalEffect{}

	for _, taint := range objs {
		t := sdk.NodetemplatesV1TaintWithOptionalEffect{}

		if v, ok := taint[FieldKey]; ok && v != "" {
			t.Key = v.(string)
		}
		if v, ok := taint[FieldValue]; ok && v != "" {
			t.Value = toPtr(v.(string))
		}
		if v, ok := taint[FieldEffect]; ok && v != "" {
			t.Effect = toPtr(sdk.NodetemplatesV1TaintEffect(v.(string)))
		}

		*out = append(*out, t)
	}

	return out
}

func flattenCustomTaints(taints *[]sdk.NodetemplatesV1Taint) []map[string]string {
	if taints == nil {
		return nil
	}

	var ts []map[string]string
	for _, taint := range *taints {
		t := map[string]string{}
		if k := taint.Key; k != nil {
			t[FieldKey] = toString(k)
		}
		if v := taint.Value; v != nil {
			t[FieldValue] = toString(v)
		}
		if e := taint.Effect; e != nil {
			t[FieldEffect] = string(*e)
		}

		ts = append(ts, t)
	}

	return ts
}

func toTemplateConstraints(obj map[string]any) *sdk.NodetemplatesV1TemplateConstraints {
	if obj == nil {
		return nil
	}

	out := &sdk.NodetemplatesV1TemplateConstraints{}
	if v, ok := obj[FieldNodeTemplateComputeOptimizedState].(string); ok {
		switch v {
		case Enabled:
			out.ComputeOptimized = toPtr(true)
		case Disabled:
			out.ComputeOptimized = toPtr(false)
		default:
			out.ComputeOptimized = nil
		}
	}
	if v, ok := obj[FieldNodeTemplateFallbackRestoreRateSeconds].(int); ok {
		out.FallbackRestoreRateSeconds = toPtr(int32(v))
	}
	if v, ok := obj[FieldNodeTemplateGpu].([]any); ok && len(v) > 0 {
		val, ok := v[0].(map[string]any)
		if ok {
			out.Gpu = toTemplateConstraintsGpuConstraints(val)
		}
	}
	if v, ok := obj[FieldNodeTemplateInstanceFamilies].([]any); ok && len(v) > 0 {
		val, ok := v[0].(map[string]any)
		if ok {
			out.InstanceFamilies = toTemplateConstraintsInstanceFamilies(val)
		}
	}
	if v, ok := obj[FieldNodeTemplateMaxCpu].(int); ok && v != 0 {
		out.MaxCpu = toPtr(int32(v))
	}
	if v, ok := obj[FieldNodeTemplateMaxMemory].(int); ok && v != 0 {
		out.MaxMemory = toPtr(int32(v))
	}
	if v, ok := obj[FieldNodeTemplateMinCpu].(int); ok {
		out.MinCpu = toPtr(int32(v))
	}
	if v, ok := obj[FieldNodeTemplateMinMemory].(int); ok {
		out.MinMemory = toPtr(int32(v))
	}
	if v, ok := obj[FieldNodeTemplateSpot].(bool); ok {
		out.Spot = toPtr(v)
	}
	if v, ok := obj[FieldNodeTemplateOnDemand].(bool); ok {
		out.OnDemand = toPtr(v)
	} else {
		if v, ok := obj[FieldNodeTemplateSpot].(bool); ok {
			out.Spot = toPtr(!v)
		}
	}
	if v, ok := obj[FieldNodeTemplateStorageOptimizedState].(string); ok {
		switch v {
		case Enabled:
			out.StorageOptimized = toPtr(true)
		case Disabled:
			out.StorageOptimized = toPtr(false)
		default:
			out.StorageOptimized = nil
		}
	}
	if v, ok := obj[FieldNodeTemplateUseSpotFallbacks].(bool); ok {
		out.UseSpotFallbacks = toPtr(v)
	}
	if v, ok := obj[FieldNodeTemplateArchitectures].([]any); ok {
		out.Architectures = toPtr(toStringList(v))
	}
	if v, ok := obj[FieldNodeTemplateOs].([]any); ok {
		out.Os = toPtr(toStringList(v))
	}
	if v, ok := obj[FieldNodeTemplateAZs].([]any); ok {
		out.Azs = toPtr(toStringList(v))
	}
	if v, ok := obj[FieldNodeTemplateIsGpuOnly].(bool); ok {
		out.IsGpuOnly = toPtr(v)
	}
	if v, ok := obj[FieldNodeTemplateEnableSpotDiversity].(bool); ok {
		out.EnableSpotDiversity = toPtr(v)
	}
	if v, ok := obj[FieldNodeTemplateSpotDiversityPriceIncreaseLimitPercent].(int); ok {
		out.SpotDiversityPriceIncreaseLimitPercent = toPtr(int32(v))
	}
	if v, ok := obj[FieldNodeTemplateSpotInterruptionPredictionsEnabled].(bool); ok {
		out.SpotInterruptionPredictionsEnabled = toPtr(v)
	}
	if v, ok := obj[FieldNodeTemplateSpotInterruptionPredictionsType].(string); ok {
		out.SpotInterruptionPredictionsType = toPtr(v)
	}
	if v, ok := obj[FieldNodeTemplateCustomPriority].([]any); ok && len(v) > 0 {
		if ok {
			out.CustomPriority = lo.ToPtr(lo.FilterMap(v, func(item any, _ int) (sdk.NodetemplatesV1TemplateConstraintsCustomPriority, bool) {
				val, ok := item.(map[string]any)
				if !ok {
					return sdk.NodetemplatesV1TemplateConstraintsCustomPriority{}, false
				}
				res := toTemplateConstraintsCustomPriority(val)
				if res == nil {
					return sdk.NodetemplatesV1TemplateConstraintsCustomPriority{}, false
				}
				return *res, true
			}))
		}
	}
	if v, ok := obj[FieldNodeTemplateDedicatedNodeAffinity].([]any); ok && len(v) > 0 {
		if ok {
			out.DedicatedNodeAffinity = lo.ToPtr(lo.FilterMap(v, func(item any, _ int) (sdk.NodetemplatesV1TemplateConstraintsDedicatedNodeAffinity, bool) {
				val, ok := item.(map[string]any)
				if !ok {
					return sdk.NodetemplatesV1TemplateConstraintsDedicatedNodeAffinity{}, false
				}
				res := toTemplateConstraintsNodeAffinity(val)
				if res == nil {
					return sdk.NodetemplatesV1TemplateConstraintsDedicatedNodeAffinity{}, false
				}
				return *res, true
			}))
		}
	}

	return out
}

func toTemplateConstraintsInstanceFamilies(o map[string]any) *sdk.NodetemplatesV1TemplateConstraintsInstanceFamilyConstraints {
	if o == nil {
		return nil
	}

	out := &sdk.NodetemplatesV1TemplateConstraintsInstanceFamilyConstraints{}
	if v, ok := o[FieldNodeTemplateExclude].([]any); ok {
		out.Exclude = toPtr(toStringList(v))
	}
	if v, ok := o[FieldNodeTemplateInclude].([]any); ok {
		out.Include = toPtr(toStringList(v))
	}
	return out
}

func toTemplateConstraintsGpuConstraints(o map[string]any) *sdk.NodetemplatesV1TemplateConstraintsGPUConstraints {
	if o == nil {
		return nil
	}

	out := &sdk.NodetemplatesV1TemplateConstraintsGPUConstraints{}
	if v, ok := o[FieldNodeTemplateManufacturers].([]any); ok {
		out.Manufacturers = toPtr(toStringList(v))
	}

	if v, ok := o[FieldNodeTemplateExcludeNames].([]any); ok {
		out.ExcludeNames = toPtr(toStringList(v))
	}
	if v, ok := o[FieldNodeTemplateIncludeNames].([]any); ok {
		out.IncludeNames = toPtr(toStringList(v))
	}

	if v, ok := o[FieldNodeTemplateMinCount].(int); ok {
		out.MinCount = toPtr(int32(v))
	}
	if v, ok := o[FieldNodeTemplateMaxCount].(int); ok && v != 0 {
		out.MaxCount = toPtr(int32(v))
	}

	return out
}

func toTemplateConstraintsCustomPriority(o map[string]any) *sdk.NodetemplatesV1TemplateConstraintsCustomPriority {
	if o == nil {
		return nil
	}

	out := sdk.NodetemplatesV1TemplateConstraintsCustomPriority{}
	if v, ok := o[FieldNodeTemplateInstanceFamilies].([]any); ok {
		out.Families = toPtr(toStringList(v))
	}
	if v, ok := o[FieldNodeTemplateSpot].(bool); ok {
		out.Spot = toPtr(v)
	}
	if v, ok := o[FieldNodeTemplateOnDemand].(bool); ok {
		out.OnDemand = toPtr(v)
	}

	return &out
}

func toTemplateConstraintsNodeAffinity(o map[string]any) *sdk.NodetemplatesV1TemplateConstraintsDedicatedNodeAffinity {
	if o == nil {
		return nil
	}

	out := sdk.NodetemplatesV1TemplateConstraintsDedicatedNodeAffinity{}
	if v, ok := o[FieldNodeTemplateName].(string); ok {
		out.Name = toPtr(v)
	}
	if v, ok := o[FieldNodeTemplateAzName].(string); ok {
		out.AzName = toPtr(v)
	}
	if v, ok := o[FieldNodeTemplateInstanceTypes].([]any); ok {
		out.InstanceTypes = toPtr(toStringList(v))
	}
	if v, ok := o[FieldNodeTemplateAffinityName].([]any); ok {
		out.Affinity = toPtr(lo.Map(v, func(item any, _ int) sdk.K8sSelectorV1KubernetesNodeAffinity {
			val, ok := item.(map[string]any)
			if !ok {
				return sdk.K8sSelectorV1KubernetesNodeAffinity{}
			}
			out := sdk.K8sSelectorV1KubernetesNodeAffinity{}
			if v, ok := val[FieldNodeTemplateAffinityKeyName].(string); ok {
				out.Key = v
			}
			if v, ok := val[FieldNodeTemplateAffinityOperatorName].(string); ok {
				out.Operator = sdk.K8sSelectorV1Operator(v)
			}
			if v, ok := val[FieldNodeTemplateAffinityValuesName].([]any); ok {
				out.Values = toStringList(v)
			}
			return out
		}))
	}

	return &out
}<|MERGE_RESOLUTION|>--- conflicted
+++ resolved
@@ -234,14 +234,13 @@
 							Type:        schema.TypeBool,
 							Optional:    true,
 							Default:     false,
-<<<<<<< HEAD
 							Description: "Storage optimized instance constraint (deprecated).",
 							ValidateDiagFunc: func(i interface{}, path cty.Path) diag.Diagnostics {
 								return diag.Diagnostics{
 									{
 										Severity:      diag.Error,
 										Summary:       "Deprecated field `storage_optimized`",
-										Detail:        "Please use `storage_optimized_state` instead. See: https://github.com/castai/terraform-provider-castai#migrating-from-6xx-to-7xx",
+										Detail:        "Please use `storage_optimized_state` instead, supported values: `enabled`, `disabled` or empty string. See: https://github.com/castai/terraform-provider-castai#migrating-from-6xx-to-7xx",
 										AttributePath: path,
 									},
 								}
@@ -253,10 +252,6 @@
 							Default:          "",
 							Description:      "Storage optimized instance constraint - will only pick storage optimized nodes if enabled and won't pick if disabled. Empty value will have no effect. Supported values: `enabled`, `disabled` or empty string.",
 							ValidateDiagFunc: validation.ToDiagFunc(validation.StringInSlice([]string{"", Enabled, Disabled}, false)),
-=======
-							Description: "Storage optimized instance constraint - will only pick storage optimized nodes if true",
-							Deprecated:  "Storage optimized constraint is deprecated and will be replaced by a new argument in the next major release.",
->>>>>>> b40b68ce
 						},
 						FieldNodeTemplateIsGpuOnly: {
 							Type:        schema.TypeBool,
@@ -268,14 +263,13 @@
 							Type:        schema.TypeBool,
 							Optional:    true,
 							Default:     false,
-<<<<<<< HEAD
 							Description: "Compute optimized instance constraint (deprecated).",
 							ValidateDiagFunc: func(i interface{}, path cty.Path) diag.Diagnostics {
 								return diag.Diagnostics{
 									{
 										Severity:      diag.Error,
 										Summary:       "Deprecated field `compute_optimized`",
-										Detail:        "Please use `compute_optimized_state` instead. See: https://github.com/castai/terraform-provider-castai#migrating-from-6xx-to-7xx",
+										Detail:        "Please use `compute_optimized_state` instead, supported values: `enabled`, `disabled` or empty string. See: https://github.com/castai/terraform-provider-castai#migrating-from-6xx-to-7xx",
 										AttributePath: path,
 									},
 								}
@@ -287,10 +281,6 @@
 							Default:          "",
 							Description:      "Will only include compute optimized nodes when enabled and exclude compute optimized nodes when disabled. Empty value won't have effect on instances filter. Supported values: `enabled`, `disabled` or empty string.",
 							ValidateDiagFunc: validation.ToDiagFunc(validation.StringInSlice([]string{"", Enabled, Disabled}, false)),
-=======
-							Description: "Compute optimized instance constraint - will only pick compute optimized nodes if true.",
-							Deprecated:  "Compute optimized constraint is deprecated and will be replaced by a new argument in the next major release.",
->>>>>>> b40b68ce
 						},
 						FieldNodeTemplateInstanceFamilies: {
 							Type:     schema.TypeList,
