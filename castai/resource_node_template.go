--- conflicted
+++ resolved
@@ -764,13 +764,7 @@
 	nodeTemplateName := data.Id()
 
 	log.Printf("[INFO] Getting current node templates")
-<<<<<<< HEAD
-	resp, err := client.NodeTemplatesAPIListNodeTemplatesWithResponse(ctx, clusterID, &sdk.NodeTemplatesAPIListNodeTemplatesParams{
-		IncludeDefault: lo.ToPtr(false),
-	})
-=======
 	resp, err := client.NodeTemplatesAPIListNodeTemplatesWithResponse(ctx, clusterID, &sdk.NodeTemplatesAPIListNodeTemplatesParams{IncludeDefault: lo.ToPtr(true)})
->>>>>>> edd7ea64
 	notFound := fmt.Errorf("node templates for cluster %q not found at CAST AI", clusterID)
 	if err != nil {
 		return nil, err
@@ -822,13 +816,7 @@
 
 	// Find node templates
 	client := meta.(*ProviderConfig).api
-<<<<<<< HEAD
-	resp, err := client.NodeTemplatesAPIListNodeTemplatesWithResponse(ctx, clusterID, &sdk.NodeTemplatesAPIListNodeTemplatesParams{
-		IncludeDefault: lo.ToPtr(false),
-	})
-=======
 	resp, err := client.NodeTemplatesAPIListNodeTemplatesWithResponse(ctx, clusterID, &sdk.NodeTemplatesAPIListNodeTemplatesParams{IncludeDefault: lo.ToPtr(true)})
->>>>>>> edd7ea64
 	if err != nil {
 		return nil, err
 	}
