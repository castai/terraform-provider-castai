--- conflicted
+++ resolved
@@ -20,11 +20,8 @@
 	api                          sdk.ClientWithResponsesInterface
 	clusterAutoscalerClient      cluster_autoscaler.ClientWithResponsesInterface
 	organizationManagementClient organization_management.ClientWithResponsesInterface
-<<<<<<< HEAD
 	aiOptimizerClient            ai_optimizer.ClientWithResponsesInterface
-=======
 	omniAPI                      *omni.ClientWithResponses
->>>>>>> e89df598
 }
 
 func Provider(version string) *schema.Provider {
@@ -86,13 +83,10 @@
 			"castai_rebalancing_schedule":          dataSourceRebalancingSchedule(),
 			"castai_hibernation_schedule":          dataSourceHibernationSchedule(),
 			"castai_workload_scaling_policy_order": dataSourceWorkloadScalingPolicyOrder(),
-<<<<<<< HEAD
 			"castai_ai_optimizer_hosted_models":    dataSourceAIOptimizerHostedModels(),
 
 			// TODO: remove in next major release
 			"castai_eks_user_arn": dataSourceEKSClusterUserARN(),
-=======
->>>>>>> e89df598
 		},
 
 		ConfigureContextFunc: providerConfigure(version),
@@ -130,11 +124,12 @@
 			return nil, diag.FromErr(err)
 		}
 
-<<<<<<< HEAD
 		aiOptimizerClient, err := ai_optimizer.CreateClient(apiURL, apiToken, agent)
-=======
+		if err != nil {
+			return nil, diag.FromErr(err)
+		}
+
 		omniClient, err := omni.CreateClient(apiURL, apiToken, agent)
->>>>>>> e89df598
 		if err != nil {
 			return nil, diag.FromErr(err)
 		}
@@ -143,11 +138,8 @@
 			api:                          client,
 			clusterAutoscalerClient:      clusterAutoscalerClient,
 			organizationManagementClient: organizationManagementClient,
-<<<<<<< HEAD
 			aiOptimizerClient:            aiOptimizerClient,
-=======
 			omniAPI:                      omniClient,
->>>>>>> e89df598
 		}, nil
 	}
 }