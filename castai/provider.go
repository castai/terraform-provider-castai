package castai

import (
	"context"
	"fmt"
	"os"

	"github.com/hashicorp/terraform-plugin-sdk/v2/diag"
	"github.com/hashicorp/terraform-plugin-sdk/v2/helper/schema"
	"github.com/hashicorp/terraform-plugin-sdk/v2/helper/validation"

	"github.com/castai/terraform-provider-castai/castai/sdk"
)

type ProviderConfig struct {
	api *sdk.ClientWithResponses
}

func Provider(version string) *schema.Provider {
	p := &schema.Provider{
		Schema: map[string]*schema.Schema{
			"api_url": {
				Type:             schema.TypeString,
				Required:         true,
				ValidateDiagFunc: validation.ToDiagFunc(validation.IsURLWithHTTPS),
				DefaultFunc:      schema.EnvDefaultFunc("CASTAI_API_URL", "https://api.cast.ai"),
				Description:      "CAST.AI API url.",
			},
			"api_token": {
				Type:        schema.TypeString,
				Required:    true,
				DefaultFunc: schema.EnvDefaultFunc("CASTAI_API_TOKEN", nil),
				Description: "The token used to connect to CAST AI API.",
			},
		},

		ResourcesMap: map[string]*schema.Resource{
			"castai_eks_cluster":                resourceEKSCluster(),
			"castai_eks_clusterid":              resourceEKSClusterID(),
			"castai_gke_cluster":                resourceGKECluster(),
			"castai_gke_cluster_id":             resourceGKEClusterId(),
			"castai_aks_cluster":                resourceAKSCluster(),
			"castai_autoscaler":                 resourceAutoscaler(),
			"castai_evictor_advanced_config":    resourceEvictionConfig(),
			"castai_node_template":              resourceNodeTemplate(),
			"castai_rebalancing_schedule":       resourceRebalancingSchedule(),
			"castai_rebalancing_job":            resourceRebalancingJob(),
			"castai_node_configuration":         resourceNodeConfiguration(),
			"castai_node_configuration_default": resourceNodeConfigurationDefault(),
			"castai_eks_user_arn":               resourceEKSClusterUserARN(),
			"castai_reservations":               resourceReservations(),
			"castai_commitments":                resourceCommitments(),
			"castai_organization_members":       resourceOrganizationMembers(),
			"castai_sso_connection":             resourceSSOConnection(),
			"castai_workload_scaling_policy":    resourceWorkloadScalingPolicy(),
<<<<<<< HEAD
			"castai_role_bindings":              resourceRoleBindings(),
=======
			"castai_organization_group":         resourceOrganizationGroup(),
>>>>>>> 1cd3c961
		},

		DataSourcesMap: map[string]*schema.Resource{
			"castai_eks_settings":         dataSourceEKSSettings(),
			"castai_gke_user_policies":    dataSourceGKEPolicies(),
			"castai_organization":         dataSourceOrganization(),
			"castai_rebalancing_schedule": dataSourceRebalancingSchedule(),

			// TODO: remove in next major release
			"castai_eks_user_arn": dataSourceEKSClusterUserARN(),
		},

		ConfigureContextFunc: providerConfigure(version),
	}

	return p
}

func providerConfigure(version string) schema.ConfigureContextFunc {
	return func(ctx context.Context, data *schema.ResourceData) (interface{}, diag.Diagnostics) {
		apiURL := data.Get("api_url").(string)
		apiToken := data.Get("api_token").(string)

		agent := fmt.Sprintf("castai-terraform-provider/%v", version)
		if addUA := os.Getenv("CASTAI_ADDITIONAL_USER_AGENT"); addUA != "" {
			agent = fmt.Sprintf("%s %s", agent, addUA)
		}

		client, err := sdk.CreateClient(apiURL, apiToken, agent)
		if err != nil {
			return nil, diag.FromErr(err)
		}

		return &ProviderConfig{api: client}, nil
	}
}<|MERGE_RESOLUTION|>--- conflicted
+++ resolved
@@ -53,11 +53,8 @@
 			"castai_organization_members":       resourceOrganizationMembers(),
 			"castai_sso_connection":             resourceSSOConnection(),
 			"castai_workload_scaling_policy":    resourceWorkloadScalingPolicy(),
-<<<<<<< HEAD
+			"castai_organization_group":         resourceOrganizationGroup(),
 			"castai_role_bindings":              resourceRoleBindings(),
-=======
-			"castai_organization_group":         resourceOrganizationGroup(),
->>>>>>> 1cd3c961
 		},
 
 		DataSourcesMap: map[string]*schema.Resource{
