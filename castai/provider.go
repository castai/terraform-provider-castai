--- conflicted
+++ resolved
@@ -72,10 +72,7 @@
 			"castai_enterprise_group":              resourceEnterpriseGroup(),
 			"castai_enterprise_role_binding":       resourceEnterpriseRoleBinding(),
 			"castai_cache_group":                   resourceCacheGroup(),
-<<<<<<< HEAD
-			"castai_cache_group_configuration":     resourceCacheConfiguration(),
-=======
->>>>>>> f30a3c9d
+			"castai_cache_configuration":           resourceCacheConfiguration(),
 		},
 
 		DataSourcesMap: map[string]*schema.Resource{
